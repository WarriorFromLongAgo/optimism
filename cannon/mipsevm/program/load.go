--- conflicted
+++ resolved
@@ -9,15 +9,11 @@
 	"github.com/ethereum-optimism/optimism/cannon/mipsevm"
 )
 
-<<<<<<< HEAD
-const HEAP_START = 0x10_00_00_00_00_00_00_00
-=======
 const (
-	HEAP_START    = 0x05_00_00_00
-	HEAP_END      = 0x60_00_00_00
-	PROGRAM_BREAK = 0x40_00_00_00
+	HEAP_START    = 0x10_00_00_00_00_00_00_00
+	HEAP_END      = 0x60_00_00_00_00_00_00_00
+	PROGRAM_BREAK = 0x40_00_00_00_00_00_00_00
 )
->>>>>>> 9d738648
 
 type CreateInitialFPVMState[T mipsevm.FPVMState] func(pc, heapStart uint64) T
 
