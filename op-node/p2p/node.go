--- conflicted
+++ resolved
@@ -57,11 +57,7 @@
 	rollupCfg *rollup.Config,
 	log log.Logger,
 	setup SetupP2P,
-<<<<<<< HEAD
 	gossipIn L2PayloadIn,
-=======
-	gossipIn GossipIn,
->>>>>>> 8ab4d3d8
 	l2Chain L2Chain,
 	runCfg GossipRuntimeConfig,
 	metrics metrics.Metricer,
@@ -94,11 +90,7 @@
 	rollupCfg *rollup.Config,
 	log log.Logger,
 	setup SetupP2P,
-<<<<<<< HEAD
 	gossipIn L2PayloadIn,
-=======
-	gossipIn GossipIn,
->>>>>>> 8ab4d3d8
 	l2Chain L2Chain,
 	runCfg GossipRuntimeConfig,
 	metrics metrics.Metricer,
@@ -130,38 +122,6 @@
 	n.store = eps
 	scoreParams := setup.PeerScoringParams()
 
-<<<<<<< HEAD
-		if scoreParams != nil {
-			n.appScorer = newPeerApplicationScorer(resourcesCtx, log, clock.SystemClock, &scoreParams.ApplicationScoring, eps, n.host.Network().Peers)
-		} else {
-			n.appScorer = &NoopApplicationScorer{}
-		}
-		// Activate the P2P req-resp sync if enabled by feature-flag.
-		if setup.ReqRespSyncEnabled() && !elSyncEnabled {
-			n.syncCl = NewSyncClient(log, rollupCfg, n.host, gossipIn, metrics, n.appScorer)
-			n.host.Network().Notify(&network.NotifyBundle{
-				ConnectedF: func(nw network.Network, conn network.Conn) {
-					n.syncCl.AddPeer(conn.RemotePeer())
-				},
-				DisconnectedF: func(nw network.Network, conn network.Conn) {
-					// only when no connection is available, we can remove the peer
-					if nw.Connectedness(conn.RemotePeer()) == network.NotConnected {
-						n.syncCl.RemovePeer(conn.RemotePeer())
-					}
-				},
-			})
-			n.syncCl.Start()
-			// the host may already be connected to peers, add them all to the sync client
-			for _, peerID := range n.host.Network().Peers() {
-				n.syncCl.AddPeer(peerID)
-			}
-			if l2Chain != nil { // Only enable serving side of req-resp sync if we have a data-source, to make minimal P2P testing easy
-				n.syncSrv = NewReqRespServer(rollupCfg, l2Chain, metrics)
-				// register the sync protocol with libp2p host
-				payloadByNumber := MakeStreamHandler(resourcesCtx, log.New("serve", "payloads_by_number"), n.syncSrv.HandleSyncRequest)
-				n.host.SetStreamHandler(PayloadByNumberProtocolID(rollupCfg.L2ChainID), payloadByNumber)
-			}
-=======
 	if scoreParams != nil {
 		n.appScorer = newPeerApplicationScorer(resourcesCtx, log, clock.SystemClock, &scoreParams.ApplicationScoring, eps, n.host.Network().Peers)
 	} else {
@@ -169,7 +129,7 @@
 	}
 	// Activate the P2P req-resp sync if enabled by feature-flag.
 	if setup.ReqRespSyncEnabled() && !elSyncEnabled {
-		n.syncCl = NewSyncClient(log, rollupCfg, n.host, gossipIn.OnUnsafeL2Payload, metrics, n.appScorer)
+		n.syncCl = NewSyncClient(log, rollupCfg, n.host, gossipIn, metrics, n.appScorer)
 		n.host.Network().Notify(&network.NotifyBundle{
 			ConnectedF: func(nw network.Network, conn network.Conn) {
 				n.syncCl.AddPeer(conn.RemotePeer())
@@ -185,7 +145,6 @@
 		// the host may already be connected to peers, add them all to the sync client
 		for _, peerID := range n.host.Network().Peers() {
 			n.syncCl.AddPeer(peerID)
->>>>>>> 8ab4d3d8
 		}
 		if l2Chain != nil { // Only enable serving side of req-resp sync if we have a data-source, to make minimal P2P testing easy
 			n.syncSrv = NewReqRespServer(rollupCfg, l2Chain, metrics)
