// SPDX-License-Identifier: MIT
pragma solidity 0.8.15;

import { OwnableUpgradeable } from "@openzeppelin/contracts-upgradeable/access/OwnableUpgradeable.sol";
import { ISemver } from "src/universal/ISemver.sol";
import { ResourceMetering } from "src/L1/ResourceMetering.sol";
<<<<<<< HEAD
import { Types } from "src/libraries/Types.sol";
import { Hashing } from "src/libraries/Hashing.sol";
import { Slot } from "src/libraries/Slot.sol";
import { SuperchainConfig } from "src/L1/SuperchainConfig.sol";
=======
import { Storage } from "src/libraries/Storage.sol";
>>>>>>> cf7b329a

/// @title SystemConfig
/// @notice The SystemConfig contract is used to manage configuration of an Optimism network.
///         All configuration is stored on L1 and picked up by L2 as part of the derviation of
///         the L2 chain.
contract SystemConfig is OwnableUpgradeable, ISemver {
    /// @notice Enum representing different types of updates.
    /// @custom:value BATCHER              Represents an update to the batcher hash.
    /// @custom:value GAS_CONFIG           Represents an update to txn fee config on L2.
    /// @custom:value GAS_LIMIT            Represents an update to gas limit on L2.
    /// @custom:value UNSAFE_BLOCK_SIGNER  Represents an update to the signer key for unsafe
    ///                                    block distrubution.
    enum UpdateType {
        BATCHER,
        GAS_CONFIG,
        GAS_LIMIT,
        UNSAFE_BLOCK_SIGNER
    }

    /// @notice Struct representing the addresses of L1 system contracts. These should be the
    ///         proxies and will differ for each OP Stack chain.
    struct Addresses {
        address l1CrossDomainMessenger;
        address l1ERC721Bridge;
        address l1StandardBridge;
        address l2OutputOracle;
        address optimismPortal;
        address optimismMintableERC20Factory;
    }

    /// @notice Version identifier, used for upgrades.
    uint256 public constant VERSION = 0;

    /// @notice Storage slot that the unsafe block signer is stored at.
    ///         Storing it at this deterministic storage slot allows for decoupling the storage
    ///         layout from the way that `solc` lays out storage. The `op-node` uses a storage
    ///         proof to fetch this value.
    /// @dev    NOTE: this value will be migrated to another storage slot in a future version.
    ///         User input should not be placed in storage in this contract until this migration
    ///         happens. It is unlikely that keccak second preimage resistance will be broken,
    ///         but it is better to be safe than sorry.
    bytes32 public constant UNSAFE_BLOCK_SIGNER_SLOT = keccak256("systemconfig.unsafeblocksigner");

    /// @notice Storage slot that the L1CrossDomainMessenger address is stored at.
    bytes32 public constant L1_CROSS_DOMAIN_MESSENGER_SLOT =
        bytes32(uint256(keccak256("systemconfig.l1crossdomainmessenger")) - 1);

    /// @notice Storage slot that the L1ERC721Bridge address is stored at.
    bytes32 public constant L1_ERC_721_BRIDGE_SLOT = bytes32(uint256(keccak256("systemconfig.l1erc721bridge")) - 1);

    /// @notice Storage slot that the L1StandardBridge address is stored at.
    bytes32 public constant L1_STANDARD_BRIDGE_SLOT = bytes32(uint256(keccak256("systemconfig.l1standardbridge")) - 1);

    /// @notice Storage slot that the L2OutputOracle address is stored at.
    bytes32 public constant L2_OUTPUT_ORACLE_SLOT = bytes32(uint256(keccak256("systemconfig.l2outputoracle")) - 1);

    /// @notice Storage slot that the OptimismPortal address is stored at.
    bytes32 public constant OPTIMISM_PORTAL_SLOT = bytes32(uint256(keccak256("systemconfig.optimismportal")) - 1);

    /// @notice Storage slot that the OptimismMintableERC20Factory address is stored at.
    bytes32 public constant OPTIMISM_MINTABLE_ERC20_FACTORY_SLOT =
        bytes32(uint256(keccak256("systemconfig.optimismmintableerc20factory")) - 1);

    /// @notice Storage slot that the batch inbox address is stored at.
    bytes32 public constant BATCH_INBOX_SLOT = bytes32(uint256(keccak256("systemconfig.batchinbox")) - 1);

    /// @notice Storage slot that the SuperchainConfig address is stored at.
    bytes32 public constant SUPERCHAIN_CONFIG_SLOT = bytes32(uint256(keccak256("systemconfig.superchainconfig")) - 1);

    /// @notice Fixed L2 gas overhead. Used as part of the L2 fee calculation.
    uint256 public overhead;

    /// @notice Dynamic L2 gas overhead. Used as part of the L2 fee calculation.
    uint256 public scalar;

    /// @notice Identifier for the batcher.
    ///         For version 1 of this configuration, this is represented as an address left-padded
    ///         with zeros to 32 bytes.
    bytes32 public batcherHash;

    /// @notice L2 block gas limit.
    uint64 public gasLimit;

    /// @notice The configuration for the deposit fee market.
    ///         Used by the OptimismPortal to meter the cost of buying L2 gas on L1.
    ///         Set as internal with a getter so that the struct is returned instead of a tuple.
    ResourceMetering.ResourceConfig internal _resourceConfig;

    /// @notice The block at which the op-node can start searching for logs from.
    uint256 public startBlock;

    /// @notice Semantic version.
    /// @custom:semver 2.0.0
    string public constant version = "2.0.0";

    /// @notice Emitted when configuration is updated.
    /// @param version    SystemConfig version.
    /// @param updateType Type of update.
    /// @param data       Encoded update data.
    event ConfigUpdate(uint256 indexed version, UpdateType indexed updateType, bytes data);

<<<<<<< HEAD
=======
    /// @notice The block at which the op-node can start searching for logs from.
    uint256 public startBlock;

    /// @notice Semantic version.
    /// @custom:semver 1.8.0
    string public constant version = "1.8.0";

>>>>>>> cf7b329a
    /// @notice Constructs the SystemConfig contract. Cannot set
    ///         the owner to `address(0)` due to the Ownable contract's
    ///         implementation, so set it to `address(0xdEaD)`
    constructor() {
        initialize({
            _owner: address(0xdEaD),
            _superchainConfig: address(0),
            _overhead: 0,
            _scalar: 0,
            _batcherHash: bytes32(0),
            _gasLimit: 1,
            _unsafeBlockSigner: address(0),
            _config: ResourceMetering.ResourceConfig({
                maxResourceLimit: 1,
                elasticityMultiplier: 1,
                baseFeeMaxChangeDenominator: 2,
                minimumBaseFee: 0,
                systemTxMaxGas: 0,
                maximumBaseFee: 0
            }),
            _startBlock: type(uint256).max,
            _batchInbox: address(0),
            _addresses: SystemConfig.Addresses({
                l1CrossDomainMessenger: address(0),
                l1ERC721Bridge: address(0),
                l1StandardBridge: address(0),
                l2OutputOracle: address(0),
                optimismPortal: address(0),
                optimismMintableERC20Factory: address(0)
            })
        });
    }

    /// @notice Initializer.
    ///         The resource config must be set before the require check.
    /// @param _owner             Initial owner of the contract.
    /// @param _superchainConfig  Initial superchainConfig address.
    /// @param _overhead          Initial overhead value.
    /// @param _scalar            Initial scalar value.
    /// @param _batcherHash       Initial batcher hash.
    /// @param _gasLimit          Initial gas limit.
    /// @param _unsafeBlockSigner Initial unsafe block signer address.
    /// @param _config            Initial ResourceConfig.
    /// @param _startBlock        Starting block for the op-node to search for logs from.
    ///                           Contracts that were deployed before this field existed
    ///                           need to have this field set manually via an override.
    ///                           Newly deployed contracts should set this value to uint256(0).
    /// @param _batchInbox        Batch inbox address. An identifier for the op-node to find
    ///                           canonical data.
    /// @param _addresses         Set of L1 contract addresses. These should be the proxies.
    function initialize(
        address _owner,
        address _superchainConfig,
        uint256 _overhead,
        uint256 _scalar,
        bytes32 _batcherHash,
        uint64 _gasLimit,
        address _unsafeBlockSigner,
        ResourceMetering.ResourceConfig memory _config,
        uint256 _startBlock,
        address _batchInbox,
        SystemConfig.Addresses memory _addresses
    )
        public
        reinitializer(2)
    {
        __Ownable_init();
        transferOwnership(_owner);

        // These are set in ascending order of their UpdateTypes.
        _setBatcherHash(_batcherHash);
        _setGasConfig({ _overhead: _overhead, _scalar: _scalar });
        _setGasLimit(_gasLimit);
        _setUnsafeBlockSigner(_unsafeBlockSigner);

<<<<<<< HEAD
        Slot.setAddress(BATCH_INBOX_SLOT, _batchInbox);
        Slot.setAddress(L1_CROSS_DOMAIN_MESSENGER_SLOT, _addresses.l1CrossDomainMessenger);
        Slot.setAddress(L1_ERC_721_BRIDGE_SLOT, _addresses.l1ERC721Bridge);
        Slot.setAddress(L1_STANDARD_BRIDGE_SLOT, _addresses.l1StandardBridge);
        Slot.setAddress(L2_OUTPUT_ORACLE_SLOT, _addresses.l2OutputOracle);
        Slot.setAddress(OPTIMISM_PORTAL_SLOT, _addresses.optimismPortal);
        Slot.setAddress(OPTIMISM_MINTABLE_ERC20_FACTORY_SLOT, _addresses.optimismMintableERC20Factory);
        Slot.setAddress(SUPERCHAIN_CONFIG_SLOT, _superchainConfig);
=======
        Storage.setAddress(BATCH_INBOX_SLOT, _batchInbox);
        Storage.setAddress(L1_CROSS_DOMAIN_MESSENGER_SLOT, _addresses.l1CrossDomainMessenger);
        Storage.setAddress(L1_ERC_721_BRIDGE_SLOT, _addresses.l1ERC721Bridge);
        Storage.setAddress(L1_STANDARD_BRIDGE_SLOT, _addresses.l1StandardBridge);
        Storage.setAddress(L2_OUTPUT_ORACLE_SLOT, _addresses.l2OutputOracle);
        Storage.setAddress(OPTIMISM_PORTAL_SLOT, _addresses.optimismPortal);
        Storage.setAddress(OPTIMISM_MINTABLE_ERC20_FACTORY_SLOT, _addresses.optimismMintableERC20Factory);
>>>>>>> cf7b329a

        _setStartBlock(_startBlock);

        _setResourceConfig(_config);
        require(_gasLimit >= minimumGasLimit(), "SystemConfig: gas limit too low");
    }

    /// @notice Returns the minimum L2 gas limit that can be safely set for the system to
    ///         operate. The L2 gas limit must be larger than or equal to the amount of
    ///         gas that is allocated for deposits per block plus the amount of gas that
    ///         is allocated for the system transaction.
    ///         This function is used to determine if changes to parameters are safe.
    /// @return uint64 Minimum gas limit.
    function minimumGasLimit() public view returns (uint64) {
        return uint64(_resourceConfig.maxResourceLimit) + uint64(_resourceConfig.systemTxMaxGas);
    }

    /// @notice High level getter for the unsafe block signer address.
    ///         Unsafe blocks can be propagated across the p2p network if they are signed by the
    ///         key corresponding to this address.
    /// @return addr_ Address of the unsafe block signer.
    // solhint-disable-next-line ordering
    function unsafeBlockSigner() public view returns (address addr_) {
<<<<<<< HEAD
        addr_ = Slot.getAddress(UNSAFE_BLOCK_SIGNER_SLOT);
    }

    /// @notice Getter for the SuperChainConfig address.
    function superchainConfig() public view returns (address addr_) {
        addr_ = Slot.getAddress(SUPERCHAIN_CONFIG_SLOT);
=======
        addr_ = Storage.getAddress(UNSAFE_BLOCK_SIGNER_SLOT);
>>>>>>> cf7b329a
    }

    /// @notice Getter for the L1CrossDomainMessenger address.
    function l1CrossDomainMessenger() external view returns (address addr_) {
<<<<<<< HEAD
        addr_ = Slot.getAddress(L1_CROSS_DOMAIN_MESSENGER_SLOT);
=======
        addr_ = Storage.getAddress(L1_CROSS_DOMAIN_MESSENGER_SLOT);
>>>>>>> cf7b329a
    }

    /// @notice Getter for the L1ERC721Bridge address.
    function l1ERC721Bridge() external view returns (address addr_) {
<<<<<<< HEAD
        addr_ = Slot.getAddress(L1_ERC_721_BRIDGE_SLOT);
=======
        addr_ = Storage.getAddress(L1_ERC_721_BRIDGE_SLOT);
>>>>>>> cf7b329a
    }

    /// @notice Getter for the L1StandardBridge address.
    function l1StandardBridge() external view returns (address addr_) {
<<<<<<< HEAD
        addr_ = Slot.getAddress(L1_STANDARD_BRIDGE_SLOT);
=======
        addr_ = Storage.getAddress(L1_STANDARD_BRIDGE_SLOT);
>>>>>>> cf7b329a
    }

    /// @notice Getter for the L2OutputOracle address.
    function l2OutputOracle() external view returns (address addr_) {
<<<<<<< HEAD
        addr_ = Slot.getAddress(L2_OUTPUT_ORACLE_SLOT);
=======
        addr_ = Storage.getAddress(L2_OUTPUT_ORACLE_SLOT);
>>>>>>> cf7b329a
    }

    /// @notice Getter for the OptimismPortal address.
    function optimismPortal() external view returns (address addr_) {
<<<<<<< HEAD
        addr_ = Slot.getAddress(OPTIMISM_PORTAL_SLOT);
=======
        addr_ = Storage.getAddress(OPTIMISM_PORTAL_SLOT);
>>>>>>> cf7b329a
    }

    /// @notice Getter for the OptimismMintableERC20Factory address.
    function optimismMintableERC20Factory() external view returns (address addr_) {
<<<<<<< HEAD
        addr_ = Slot.getAddress(OPTIMISM_MINTABLE_ERC20_FACTORY_SLOT);
=======
        addr_ = Storage.getAddress(OPTIMISM_MINTABLE_ERC20_FACTORY_SLOT);
>>>>>>> cf7b329a
    }

    /// @notice Getter for the BatchInbox address.
    function batchInbox() external view returns (address addr_) {
<<<<<<< HEAD
        addr_ = Slot.getAddress(BATCH_INBOX_SLOT);
=======
        addr_ = Storage.getAddress(BATCH_INBOX_SLOT);
>>>>>>> cf7b329a
    }

    /// @notice Sets the start block in a backwards compatible way. Proxies
    ///         that were initialized before the startBlock existed in storage
    ///         can have their start block set by a user provided override.
    ///         A start block of 0 indicates that there is no override and the
    ///         start block will be set by `block.number`.
    /// @dev    This logic is used to patch legacy with new storage values. In the
    ///         next version, it should remove the override and set the start block
    ///         to `block.number` if the value in storage is 0. This will allow it
    ///         to be reinitialized again and also work for fresh deployments.
    /// @param  _startBlock The start block override to set in storage.
    function _setStartBlock(uint256 _startBlock) internal {
        require(startBlock == 0, "SystemConfig: cannot override an already set start block");
        if (_startBlock != 0) {
            // There is an override, it cannot already be set.
            startBlock = _startBlock;
        } else {
            // There is no override and it is not set in storage. Set it to the block number.
            startBlock = block.number;
        }
    }

    /// @notice Updates the unsafe block signer address. Can only be called by the owner.
    /// @param _batcherHash New batch hash.
    /// @param _unsafeBlockSigner New unsafe block signer address.
    function setSequencer(bytes32 _batcherHash, address _unsafeBlockSigner) external onlyOwner {
        _setUnsafeBlockSigner(_unsafeBlockSigner);
        _setBatcherHash(_batcherHash);

        Types.SequencerKeyPair memory _sequencer =
            Types.SequencerKeyPair({ unsafeBlockSigner: _unsafeBlockSigner, batcherHash: _batcherHash });
        bytes32 seqHash = Hashing.hashSequencerKeyPair(_sequencer);
        require(
            SuperchainConfig(superchainConfig()).allowedSequencers(seqHash),
            "SystemConfig: Sequencer hash not found in Superchain allow list"
        );
    }

    /// @notice Checks the SuperchainConfig's allow list for the current sequencer. If it is not allowed,
    ///         the sequencer is removed. Anyone may call this function.
    function checkSequencer() external {
        Types.SequencerKeyPair memory sequencer =
            Types.SequencerKeyPair({ unsafeBlockSigner: unsafeBlockSigner(), batcherHash: batcherHash });
        bytes32 seqHash = Hashing.hashSequencerKeyPair(sequencer);
        if (SuperchainConfig(superchainConfig()).allowedSequencers(seqHash)) {
            revert("SystemConfig: cannot remove allowed sequencer.");
        }
        _setUnsafeBlockSigner(address(0));
        _setBatcherHash(bytes32(0));
    }

    /// @notice Updates the unsafe block signer address.
    /// @param _unsafeBlockSigner New unsafe block signer address.
    function _setUnsafeBlockSigner(address _unsafeBlockSigner) internal {
<<<<<<< HEAD
        Slot.setAddress(UNSAFE_BLOCK_SIGNER_SLOT, _unsafeBlockSigner);
=======
        Storage.setAddress(UNSAFE_BLOCK_SIGNER_SLOT, _unsafeBlockSigner);
>>>>>>> cf7b329a

        bytes memory data = abi.encode(_unsafeBlockSigner);
        emit ConfigUpdate(VERSION, UpdateType.UNSAFE_BLOCK_SIGNER, data);
    }

    /// @notice Internal function for updating the batcher hash.
    /// @param _batcherHash New batcher hash.
    function _setBatcherHash(bytes32 _batcherHash) internal {
        batcherHash = _batcherHash;

        bytes memory data = abi.encode(_batcherHash);
        emit ConfigUpdate(VERSION, UpdateType.BATCHER, data);
    }

    /// @notice Updates gas config. Can only be called by the owner.
    /// @param _overhead New overhead value.
    /// @param _scalar   New scalar value.
    function setGasConfig(uint256 _overhead, uint256 _scalar) external onlyOwner {
        _setGasConfig(_overhead, _scalar);
    }

    /// @notice Internal function for updating the gas config.
    /// @param _overhead New overhead value.
    /// @param _scalar   New scalar value.
    function _setGasConfig(uint256 _overhead, uint256 _scalar) internal {
        overhead = _overhead;
        scalar = _scalar;

        bytes memory data = abi.encode(_overhead, _scalar);
        emit ConfigUpdate(VERSION, UpdateType.GAS_CONFIG, data);
    }

    /// @notice Updates the L2 gas limit. Can only be called by the owner.
    /// @param _gasLimit New gas limit.
    function setGasLimit(uint64 _gasLimit) external onlyOwner {
        _setGasLimit(_gasLimit);
    }

    /// @notice Internal function for updating the L2 gas limit.
    /// @param _gasLimit New gas limit.
    function _setGasLimit(uint64 _gasLimit) internal {
        require(_gasLimit >= minimumGasLimit(), "SystemConfig: gas limit too low");
        gasLimit = _gasLimit;

        bytes memory data = abi.encode(_gasLimit);
        emit ConfigUpdate(VERSION, UpdateType.GAS_LIMIT, data);
    }

    /// @notice A getter for the resource config.
    ///         Ensures that the struct is returned instead of a tuple.
    /// @return ResourceConfig
    function resourceConfig() external view returns (ResourceMetering.ResourceConfig memory) {
        return _resourceConfig;
    }

    /// @notice An external setter for the resource config.
    ///         In the future, this method may emit an event that the `op-node` picks up
    ///         for when the resource config is changed.
    /// @param _config The new resource config values.
    function setResourceConfig(ResourceMetering.ResourceConfig memory _config) external onlyOwner {
        _setResourceConfig(_config);
    }

    /// @notice An internal setter for the resource config.
    ///         Ensures that the config is sane before storing it by checking for invariants.
    /// @param _config The new resource config.
    function _setResourceConfig(ResourceMetering.ResourceConfig memory _config) internal {
        // Min base fee must be less than or equal to max base fee.
        require(
            _config.minimumBaseFee <= _config.maximumBaseFee, "SystemConfig: min base fee must be less than max base"
        );
        // Base fee change denominator must be greater than 1.
        require(_config.baseFeeMaxChangeDenominator > 1, "SystemConfig: denominator must be larger than 1");
        // Max resource limit plus system tx gas must be less than or equal to the L2 gas limit.
        // The gas limit must be increased before these values can be increased.
        require(_config.maxResourceLimit + _config.systemTxMaxGas <= gasLimit, "SystemConfig: gas limit too low");
        // Elasticity multiplier must be greater than 0.
        require(_config.elasticityMultiplier > 0, "SystemConfig: elasticity multiplier cannot be 0");
        // No precision loss when computing target resource limit.
        require(
            ((_config.maxResourceLimit / _config.elasticityMultiplier) * _config.elasticityMultiplier)
                == _config.maxResourceLimit,
            "SystemConfig: precision loss with target resource limit"
        );

        _resourceConfig = _config;
    }
}<|MERGE_RESOLUTION|>--- conflicted
+++ resolved
@@ -4,14 +4,10 @@
 import { OwnableUpgradeable } from "@openzeppelin/contracts-upgradeable/access/OwnableUpgradeable.sol";
 import { ISemver } from "src/universal/ISemver.sol";
 import { ResourceMetering } from "src/L1/ResourceMetering.sol";
-<<<<<<< HEAD
 import { Types } from "src/libraries/Types.sol";
 import { Hashing } from "src/libraries/Hashing.sol";
-import { Slot } from "src/libraries/Slot.sol";
+import { Storage } from "src/libraries/Storage.sol";
 import { SuperchainConfig } from "src/L1/SuperchainConfig.sol";
-=======
-import { Storage } from "src/libraries/Storage.sol";
->>>>>>> cf7b329a
 
 /// @title SystemConfig
 /// @notice The SystemConfig contract is used to manage configuration of an Optimism network.
@@ -113,16 +109,6 @@
     /// @param data       Encoded update data.
     event ConfigUpdate(uint256 indexed version, UpdateType indexed updateType, bytes data);
 
-<<<<<<< HEAD
-=======
-    /// @notice The block at which the op-node can start searching for logs from.
-    uint256 public startBlock;
-
-    /// @notice Semantic version.
-    /// @custom:semver 1.8.0
-    string public constant version = "1.8.0";
-
->>>>>>> cf7b329a
     /// @notice Constructs the SystemConfig contract. Cannot set
     ///         the owner to `address(0)` due to the Ownable contract's
     ///         implementation, so set it to `address(0xdEaD)`
@@ -198,16 +184,6 @@
         _setGasLimit(_gasLimit);
         _setUnsafeBlockSigner(_unsafeBlockSigner);
 
-<<<<<<< HEAD
-        Slot.setAddress(BATCH_INBOX_SLOT, _batchInbox);
-        Slot.setAddress(L1_CROSS_DOMAIN_MESSENGER_SLOT, _addresses.l1CrossDomainMessenger);
-        Slot.setAddress(L1_ERC_721_BRIDGE_SLOT, _addresses.l1ERC721Bridge);
-        Slot.setAddress(L1_STANDARD_BRIDGE_SLOT, _addresses.l1StandardBridge);
-        Slot.setAddress(L2_OUTPUT_ORACLE_SLOT, _addresses.l2OutputOracle);
-        Slot.setAddress(OPTIMISM_PORTAL_SLOT, _addresses.optimismPortal);
-        Slot.setAddress(OPTIMISM_MINTABLE_ERC20_FACTORY_SLOT, _addresses.optimismMintableERC20Factory);
-        Slot.setAddress(SUPERCHAIN_CONFIG_SLOT, _superchainConfig);
-=======
         Storage.setAddress(BATCH_INBOX_SLOT, _batchInbox);
         Storage.setAddress(L1_CROSS_DOMAIN_MESSENGER_SLOT, _addresses.l1CrossDomainMessenger);
         Storage.setAddress(L1_ERC_721_BRIDGE_SLOT, _addresses.l1ERC721Bridge);
@@ -215,7 +191,7 @@
         Storage.setAddress(L2_OUTPUT_ORACLE_SLOT, _addresses.l2OutputOracle);
         Storage.setAddress(OPTIMISM_PORTAL_SLOT, _addresses.optimismPortal);
         Storage.setAddress(OPTIMISM_MINTABLE_ERC20_FACTORY_SLOT, _addresses.optimismMintableERC20Factory);
->>>>>>> cf7b329a
+        Storage.setAddress(SUPERCHAIN_CONFIG_SLOT, _superchainConfig);
 
         _setStartBlock(_startBlock);
 
@@ -239,79 +215,47 @@
     /// @return addr_ Address of the unsafe block signer.
     // solhint-disable-next-line ordering
     function unsafeBlockSigner() public view returns (address addr_) {
-<<<<<<< HEAD
-        addr_ = Slot.getAddress(UNSAFE_BLOCK_SIGNER_SLOT);
+        addr_ = Storage.getAddress(UNSAFE_BLOCK_SIGNER_SLOT);
     }
 
     /// @notice Getter for the SuperChainConfig address.
     function superchainConfig() public view returns (address addr_) {
-        addr_ = Slot.getAddress(SUPERCHAIN_CONFIG_SLOT);
-=======
-        addr_ = Storage.getAddress(UNSAFE_BLOCK_SIGNER_SLOT);
->>>>>>> cf7b329a
+        addr_ = Storage.getAddress(SUPERCHAIN_CONFIG_SLOT);
     }
 
     /// @notice Getter for the L1CrossDomainMessenger address.
     function l1CrossDomainMessenger() external view returns (address addr_) {
-<<<<<<< HEAD
-        addr_ = Slot.getAddress(L1_CROSS_DOMAIN_MESSENGER_SLOT);
-=======
         addr_ = Storage.getAddress(L1_CROSS_DOMAIN_MESSENGER_SLOT);
->>>>>>> cf7b329a
     }
 
     /// @notice Getter for the L1ERC721Bridge address.
     function l1ERC721Bridge() external view returns (address addr_) {
-<<<<<<< HEAD
-        addr_ = Slot.getAddress(L1_ERC_721_BRIDGE_SLOT);
-=======
         addr_ = Storage.getAddress(L1_ERC_721_BRIDGE_SLOT);
->>>>>>> cf7b329a
     }
 
     /// @notice Getter for the L1StandardBridge address.
     function l1StandardBridge() external view returns (address addr_) {
-<<<<<<< HEAD
-        addr_ = Slot.getAddress(L1_STANDARD_BRIDGE_SLOT);
-=======
         addr_ = Storage.getAddress(L1_STANDARD_BRIDGE_SLOT);
->>>>>>> cf7b329a
     }
 
     /// @notice Getter for the L2OutputOracle address.
     function l2OutputOracle() external view returns (address addr_) {
-<<<<<<< HEAD
-        addr_ = Slot.getAddress(L2_OUTPUT_ORACLE_SLOT);
-=======
         addr_ = Storage.getAddress(L2_OUTPUT_ORACLE_SLOT);
->>>>>>> cf7b329a
     }
 
     /// @notice Getter for the OptimismPortal address.
     function optimismPortal() external view returns (address addr_) {
-<<<<<<< HEAD
-        addr_ = Slot.getAddress(OPTIMISM_PORTAL_SLOT);
-=======
         addr_ = Storage.getAddress(OPTIMISM_PORTAL_SLOT);
->>>>>>> cf7b329a
     }
 
     /// @notice Getter for the OptimismMintableERC20Factory address.
     function optimismMintableERC20Factory() external view returns (address addr_) {
-<<<<<<< HEAD
-        addr_ = Slot.getAddress(OPTIMISM_MINTABLE_ERC20_FACTORY_SLOT);
-=======
         addr_ = Storage.getAddress(OPTIMISM_MINTABLE_ERC20_FACTORY_SLOT);
->>>>>>> cf7b329a
     }
 
     /// @notice Getter for the BatchInbox address.
     function batchInbox() external view returns (address addr_) {
-<<<<<<< HEAD
-        addr_ = Slot.getAddress(BATCH_INBOX_SLOT);
-=======
         addr_ = Storage.getAddress(BATCH_INBOX_SLOT);
->>>>>>> cf7b329a
     }
 
     /// @notice Sets the start block in a backwards compatible way. Proxies
@@ -367,11 +311,7 @@
     /// @notice Updates the unsafe block signer address.
     /// @param _unsafeBlockSigner New unsafe block signer address.
     function _setUnsafeBlockSigner(address _unsafeBlockSigner) internal {
-<<<<<<< HEAD
-        Slot.setAddress(UNSAFE_BLOCK_SIGNER_SLOT, _unsafeBlockSigner);
-=======
         Storage.setAddress(UNSAFE_BLOCK_SIGNER_SLOT, _unsafeBlockSigner);
->>>>>>> cf7b329a
 
         bytes memory data = abi.encode(_unsafeBlockSigner);
         emit ConfigUpdate(VERSION, UpdateType.UNSAFE_BLOCK_SIGNER, data);
