--- conflicted
+++ resolved
@@ -20,8 +20,7 @@
 /// @dev https://en.wikibooks.org/wiki/MIPS_Assembly/Instruction_Formats
 /// @dev https://github.com/golang/go/blob/master/src/syscall/zerrors_linux_mips.go
 ///      MIPS linux kernel errors used by Go runtime
-<<<<<<< HEAD
-contract MIPS {
+contract MIPS is ISemver{
 
     /// @notice Stores a thread-context with its state and meta-data.
     struct ThreadContext {
@@ -46,9 +45,6 @@
         uint32[32] registers;
     }
 
-=======
-contract MIPS is ISemver {
->>>>>>> 926ba712
     /// @notice Stores the VM state.
     ///         Total state size: 32 + 32 + 4 + 4 + 1 + 1 + 8 + 4 + 4 + 32 = 122 bytes
     ///         If nextPC != pc + 4, then the VM is executing a branch/jump delay slot.
@@ -75,11 +71,6 @@
     /// @custom:semver 1.0.1
     string public constant version = "1.0.1";
 
-<<<<<<< HEAD
-    uint32 constant EBADF = 0x9;
-    uint32 constant EINVAL = 0x16;
-    uint32 constant EAGAIN = 0xb;
-=======
     uint32 internal constant FD_STDIN = 0;
     uint32 internal constant FD_STDOUT = 1;
     uint32 internal constant FD_STDERR = 2;
@@ -90,7 +81,7 @@
 
     uint32 internal constant EBADF = 0x9;
     uint32 internal constant EINVAL = 0x16;
->>>>>>> 926ba712
+    uint32 internal constant EAGAIN = 0xb;
 
     /// @notice The preimage oracle contract.
     IPreimageOracle internal immutable ORACLE;
@@ -585,31 +576,21 @@
             // Stores the quotient in LO
             // And the remainder in HI
             else if (_func == 0x1a) {
-<<<<<<< HEAD
+                if (int32(_rt) == 0) {
+                    revert("MIPS: division by zero");
+                }
                 tc.state.hi = uint32(int32(_rs) % int32(_rt));
                 tc.state.lo = uint32(int32(_rs) / int32(_rt));
-=======
-                if (int32(_rt) == 0) {
-                    revert("MIPS: division by zero");
-                }
-                state.hi = uint32(int32(_rs) % int32(_rt));
-                state.lo = uint32(int32(_rs) / int32(_rt));
->>>>>>> 926ba712
             }
             // divu: Unsigned divides `rs` by `rt`.
             // Stores the quotient in LO
             // And the remainder in HI
             else if (_func == 0x1b) {
-<<<<<<< HEAD
+                if (_rt == 0) {
+                    revert("MIPS: division by zero");
+                }
                 tc.state.hi = _rs % _rt;
                 tc.state.lo = _rs / _rt;
-=======
-                if (_rt == 0) {
-                    revert("MIPS: division by zero");
-                }
-                state.hi = _rs % _rt;
-                state.lo = _rs / _rt;
->>>>>>> 926ba712
             }
 
             // Store the result in the destination register, if applicable
